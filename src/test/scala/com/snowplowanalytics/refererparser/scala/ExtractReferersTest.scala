/**
 * Copyright 2012-2013 Snowplow Analytics Ltd
 *
 * Licensed under the Apache License, Version 2.0 (the "License");
 * you may not use this file except in compliance with the License.
 * You may obtain a copy of the License at
 *
 *      http://www.apache.org/licenses/LICENSE-2.0
 *
 * Unless required by applicable law or agreed to in writing, software
 * distributed under the License is distributed on an "AS IS" BASIS,
 * WITHOUT WARRANTIES OR CONDITIONS OF ANY KIND, either express or implied.
 * See the License for the specific language governing permissions and
 * limitations under the License.
 */

package com.snowplowanalytics.refererparser.scala

// Java
import java.net.URI

// Specs2
import org.specs2.Specification
import org.specs2.matcher.DataTables

class ExtractReferersTest extends Specification with DataTables { def is =

  "This is a specification to test the parse function"                                             ^
                                                                                                  p^
  "parse should successfully extract referer details from URIs with recognised referers"           ! e1^
  "parse should return unknown when the provided referer URI is not recognised"                    ! e2^
  "parse will (unavoidably) return some false positives as a result of its lookup algorithm"       ! e3^
                                                                                                   end

  // Aliases
  val pageHost = "www.snowplowanalytics.com"

  // Successful extractions
  def e1 =
    "SPEC NAME"            || "REFERER URI"                                                                                  | "REFERER MEDIUM" | "REFERER SOURCE"    | "REFERER TERM"                           |
    "Google search #1"     !! "http://www.google.com/search"                                                                 ! Medium.Search    ! Some("Google")      ! None                                     |
    "Google search #2"     !! "http://www.google.com/search?q=gateway+oracle+cards+denise+linn&hl=en&client=safari"          ! Medium.Search    ! Some("Google")      ! Some("gateway oracle cards denise linn") |
    "Google Images search" !! "http://www.google.fr/imgres?q=Ogham+the+celtic+oracle&hl=fr&safe=off&client=firefox-a&hs=ZDu&sa=X&rls=org.mozilla:fr-FR:unofficial&tbm=isch&prmd=imvnsa&tbnid=HUVaj-o88ZRdYM:&imgrefurl=http://www.psychicbazaar.com/oracles/101-ogham-the-celtic-oracle-set.html&docid=DY5_pPFMliYUQM&imgurl=http://mdm.pbzstatic.com/oracles/ogham-the-celtic-oracle-set/montage.png&w=734&h=250&ei=GPdWUIePCOqK0AWp3oCQBA&zoom=1&iact=hc&vpx=129&vpy=276&dur=827&hovh=131&hovw=385&tx=204&ty=71&sig=104115776612919232039&page=1&tbnh=69&tbnw=202&start=0&ndsp=26&ved=1t:429,r:13,s:0,i:114&biw=1272&bih=826" ! Medium.Search ! Some("Google Images") ! Some("Ogham the celtic oracle") |
    "Yahoo! search"        !! "http://es.search.yahoo.com/search;_ylt=A7x9QbwbZXxQ9EMAPCKT.Qt.?p=BIEDERMEIER+FORTUNE+TELLING+CARDS&ei=utf-8&type=685749&fr=chr-greentree_gc&xargs=0&pstart=1&b=11" ! Medium.Search ! Some("Yahoo!") ! Some("BIEDERMEIER FORTUNE TELLING CARDS") |
    "Yahoo! Images search" !! "http://it.images.search.yahoo.com/images/view;_ylt=A0PDodgQmGBQpn4AWQgdDQx.;_ylu=X3oDMTBlMTQ4cGxyBHNlYwNzcgRzbGsDaW1n?back=http%3A%2F%2Fit.images.search.yahoo.com%2Fsearch%2Fimages%3Fp%3DEarth%2BMagic%2BOracle%2BCards%26fr%3Dmcafee%26fr2%3Dpiv-web%26tab%3Dorganic%26ri%3D5&w=1064&h=1551&imgurl=mdm.pbzstatic.com%2Foracles%2Fearth-magic-oracle-cards%2Fcard-1.png&rurl=http%3A%2F%2Fwww.psychicbazaar.com%2Foracles%2F143-earth-magic-oracle-cards.html&size=2.8+KB&name=Earth+Magic+Oracle+Cards+-+Psychic+Bazaar&p=Earth+Magic+Oracle+Cards&oid=f0a5ad5c4211efe1c07515f56cf5a78e&fr2=piv-web&fr=mcafee&tt=Earth%2BMagic%2BOracle%2BCards%2B-%2BPsychic%2BBazaar&b=0&ni=90&no=5&ts=&tab=organic&sigr=126n355ib&sigb=13hbudmkc&sigi=11ta8f0gd&.crumb=IZBOU1c0UHU" ! Medium.Search ! Some("Yahoo! Images") ! Some("Earth Magic Oracle Cards") |
    "PriceRunner search"   !! "http://www.pricerunner.co.uk/search?displayNoHitsMessage=1&q=wild+wisdom+of+the+faery+oracle" ! Medium.Search    ! Some("PriceRunner") ! Some("wild wisdom of the faery oracle")  |
    "Bing Images search"   !! "http://www.bing.com/images/search?q=psychic+oracle+cards&view=detail&id=D268EDDEA8D3BF20AF887E62AF41E8518FE96F08" ! Medium.Search ! Some("Bing Images") ! Some("psychic oracle cards") |
    "AOL search"           !! "http://aolsearch.aol.co.uk/aol/search?s_chn=hp&enabled_terms=&s_it=aoluk-homePage50&q=pendulums" ! Medium.Search ! Some("AOL")         ! Some("pendulums")                        |
    "Ask search"           !! "http://uk.search-results.com/web?qsrc=1&o=1921&l=dis&q=pendulums&dm=ctry&atb=sysid%3D406%3Aappid%3D113%3Auid%3D8f40f651e7b608b5%3Auc%3D1346336505%3Aqu%3Dpendulums%3Asrc%3Dcrt%3Ao%3D1921&locale=en_GB" ! Medium.Search ! Some("Ask") ! Some("pendulums") |
    "Twitter redirect"     !! "http://t.co/chrgFZDb"                                                                         ! Medium.Social    ! Some("Twitter")     ! None                                     |
    "Facebook social"      !! "http://www.facebook.com/l.php?u=http%3A%2F%2Fwww.psychicbazaar.com&h=yAQHZtXxS&s=1"           ! Medium.Social    ! Some("Facebook")    ! None                                     |
    "Facebook mobile"      !! "http://m.facebook.com/l.php?u=http%3A%2F%2Fwww.psychicbazaar.com%2Fblog%2F2012%2F09%2Fpsychic-bazaar-reviews-tarot-foundations-31-days-to-read-tarot-with-confidence%2F&h=kAQGXKbf9&s=1" ! Medium.Social ! Some("Facebook") ! None |
    "Tumblr social #1"     !! "http://www.tumblr.com/dashboard"                                                              ! Medium.Social    ! Some("Tumblr")      ! None                                     |
    "Tumblr w subdomain"   !! "http://psychicbazaar.tumblr.com/"                                                             ! Medium.Social    ! Some("Tumblr")      ! None                                     |
    "Yahoo! Mail"          !! "http://36ohk6dgmcd1n-c.c.yom.mail.yahoo.net/om/api/1.0/openmail.app.invoke/36ohk6dgmcd1n/11/1.0.35/us/en-US/view.html/0" ! Medium.Email ! Some("Yahoo! Mail") ! None              |
<<<<<<< HEAD
    "Internal HTTP"        !! "http://www.snowplowanalytics.com/about/team"                                                  ! Medium.Internal  ! None                ! None                                     |
    "Internal HTTPS"       !! "https://www.snowplowanalytics.com/account/profile"                                            ! Medium.Internal  ! None                ! None                                     |> {
=======
    "Internal referal #1"  !! "https://www.snowplowanalytics.com/about.team"                                                 ! Medium.Internal  ! None                ! None                                     |> {
>>>>>>> 3875ec89
      (_, refererUri, medium, source, term) =>
        Parser.parse(refererUri, pageHost) must_== Some(Referer(medium, source, term))
    }

  // Unknown referer URI
  def e2 =
    "SPEC NAME"          || "REFERER URI"                                             |
    "Unknown referer #1" !! "http://www.behance.net/gallery/psychicbazaarcom/2243272" |
    "Unknown referer #2" !! "http://www.wishwall.me/home"                             |
    "Unknown referer #3" !! "http://www.spyfu.com/domain.aspx?d=3897225171967988459"  |
    "Unknown referer #4" !! "http://seaqueen.wordpress.com/"                          |> {
      (_, refererUri) =>
        Parser.parse(refererUri, pageHost) must_== Some(Referer(Medium.Unknown, None, None))
    }

  // Unavoidable false positives
  def e3 =
    "SPEC NAME"                                             || "REFERER URI"              | "REFERER MEDIUM" | "REFERER SOURCE"    | "REFERER TERM"                           |
    "Google search false +ive (actually Google Drive link)" !! "http://www.google.com/url?q=http://www.whatismyreferer.com/&sa=D&usg=ALhdy2_qs3arPmg7E_e2aBkj6K0gHLa5rQ" ! Medium.Search ! Some("Google") ! Some("http://www.whatismyreferer.com/") |
    "Yahoo! search false +ive (actually Yahoo! Finance)"    !! "http://finance.yahoo.com" ! Medium.Search    ! Some("Yahoo!")      ! None                                     |> {
      (_, refererUri, medium, source, term) =>
        Parser.parse(refererUri, pageHost) must_== Some(Referer(medium, source, term))
    }
}<|MERGE_RESOLUTION|>--- conflicted
+++ resolved
@@ -53,12 +53,8 @@
     "Tumblr social #1"     !! "http://www.tumblr.com/dashboard"                                                              ! Medium.Social    ! Some("Tumblr")      ! None                                     |
     "Tumblr w subdomain"   !! "http://psychicbazaar.tumblr.com/"                                                             ! Medium.Social    ! Some("Tumblr")      ! None                                     |
     "Yahoo! Mail"          !! "http://36ohk6dgmcd1n-c.c.yom.mail.yahoo.net/om/api/1.0/openmail.app.invoke/36ohk6dgmcd1n/11/1.0.35/us/en-US/view.html/0" ! Medium.Email ! Some("Yahoo! Mail") ! None              |
-<<<<<<< HEAD
     "Internal HTTP"        !! "http://www.snowplowanalytics.com/about/team"                                                  ! Medium.Internal  ! None                ! None                                     |
     "Internal HTTPS"       !! "https://www.snowplowanalytics.com/account/profile"                                            ! Medium.Internal  ! None                ! None                                     |> {
-=======
-    "Internal referal #1"  !! "https://www.snowplowanalytics.com/about.team"                                                 ! Medium.Internal  ! None                ! None                                     |> {
->>>>>>> 3875ec89
       (_, refererUri, medium, source, term) =>
         Parser.parse(refererUri, pageHost) must_== Some(Referer(medium, source, term))
     }
